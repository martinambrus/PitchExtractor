#coding: utf-8
import glob
import math
import os
import os.path as osp
import time
import random
import json
import numpy as np
import soundfile as sf
from soundfile import LibsndfileError
import torch
from torch import nn
import torch.nn.functional as F
import torchaudio
from torch.utils.data import DataLoader

try:
    import librosa
except ImportError:  # pragma: no cover - optional dependency
    librosa = None

from Utils.synthetic import WorldSynthesizer

from f0_backends import BackendComputationError, build_f0_extractor

import logging
logger = logging.getLogger(__name__)
logger.setLevel(logging.DEBUG)

np.random.seed(1)
random.seed(1)

DEFAULT_MEL_PARAMS = {
    "sample_rate": 24000,
    "n_mels": 80,
    "n_fft": 1024,
    "win_length": 1024,
    "hop_length": 300,
}

class MelDataset(torch.utils.data.Dataset):
    def __init__(self,
                 data_list,
                 sr=DEFAULT_MEL_PARAMS["sample_rate"],
                 mel_params=None,
                 f0_params=None,
                 data_augmentation=False,
                 validation=False,
                 verbose=True,
                 synthetic_data=None,
                 ):

        self.verbose = verbose
        _data_list = [l[:-1].split('|') for l in data_list]
        self.data_list = [d[0] for d in _data_list]

        mel_params = mel_params or {}
        if 'win_len' in mel_params and 'win_length' not in mel_params:
            mel_params['win_length'] = mel_params.pop('win_len')

        self.mel_params = DEFAULT_MEL_PARAMS.copy()
        self.mel_params.update(mel_params)

        if sr is not None:
            self.sr = sr
        else:
            self.sr = self.mel_params.get('sample_rate', DEFAULT_MEL_PARAMS['sample_rate'])

        # ensure mel spectrogram uses the dataset sample rate
        self.mel_params['sample_rate'] = self.sr

        if self.verbose:
            print(f"[MelDataset] Using mel-spectrogram parameters: {self.mel_params}")
        logger.info("Using mel-spectrogram parameters: %s", self.mel_params)

        self.to_melspec = torchaudio.transforms.MelSpectrogram(**self.mel_params)

        self.f0_params = f0_params or {}
        try:
            self.f0_extractor = build_f0_extractor(
                sr=self.sr,
                hop_length=self.mel_params['hop_length'],
                config=self.f0_params,
                verbose=self.verbose,
            )
        except Exception as exc:
            raise RuntimeError(f"Failed to initialise F0 extractor: {exc}") from exc

        self.requires_cuda_backend = getattr(self.f0_extractor, "requires_cuda", False)
        self.f0_cache_suffix = f"_f0{self.f0_extractor.cache_identifier}.npy"
        self.f0_meta_suffix = self.f0_cache_suffix.replace('.npy', '.json')
        if self.verbose:
            active_backends = self.f0_extractor.describe_backends()
            backend_summary = ', '.join(active_backends) if active_backends else 'none'
            print(f"[MelDataset] F0 backends in use: {backend_summary}")
            skipped_backends = self.f0_extractor.describe_skipped_backends()
            if skipped_backends:
                print(f"[MelDataset] Skipped F0 backends: {', '.join(skipped_backends)}")

        # cache management helpers
        self._mel_cache_suffix = "_mel.npy"
        self._mel_meta_suffix = "_mel_meta.json"
        self._mel_cache_invalidated = False
        self._cache_enabled = True

        # cache audio metadata to support lazy waveform loading
        self._audio_metadata_cache = {}
        self._invalid_paths = set()

        self.mean, self.std = -4, 4
        self.data_augmentation = data_augmentation and (not validation)
        self.max_mel_length = 192
        self.mean, self.std = -4, 4

        # for silence detection
        self.zero_value = float(self.f0_params.get('zero_fill_value', 0.0))
        self.bad_F0 = int(self.f0_params.get('bad_f0_threshold', self.f0_extractor.bad_f0_threshold))

        # synthetic augmentation configuration
        self._base_length = len(self.data_list)
        self.synthetic_config = synthetic_data or {}
        self.synthetic_enabled = bool(self.synthetic_config.get('enabled', False))
        self.synthetic_apply_to_validation = bool(self.synthetic_config.get('apply_to_validation', False))
        if validation and not self.synthetic_apply_to_validation:
            self.synthetic_enabled = False
        self._synthetic_generators = []
        self._synthetic_count = 0
        self._world_synthesizer = None
        if self.synthetic_enabled:
            self._initialise_synthetic_generators()
        if self.verbose and self.synthetic_enabled:
            summary = {
                'count': self._synthetic_count,
                'strategies': self._synthetic_generators,
            }
            print(f"[MelDataset] Synthetic data enabled: {summary}")

    def __len__(self):
        if not self.synthetic_enabled:
            return self._base_length
        return self._base_length + self._synthetic_count

    # ------------------------------------------------------------------
    # Multiprocessing support helpers
    def __getstate__(self):
        """Make the dataset picklable for multiprocessing workers."""

        state = self.__dict__.copy()
        state['_f0_extractor_init'] = {
            'sr': self.sr,
            'hop_length': self.mel_params['hop_length'],
            'config': self.f0_params,
            'verbose': self.verbose,
        }
        # ``torchaudio`` transforms and backend instances hold module
        # references that cannot be pickled.  Drop them here and rebuild in
        # ``__setstate__`` when the worker process deserialises the dataset.
        state.pop('f0_extractor', None)
        state.pop('to_melspec', None)
        return state

    def __setstate__(self, state):
        extractor_init = state.pop('_f0_extractor_init')
        self.__dict__.update(state)
        self.to_melspec = torchaudio.transforms.MelSpectrogram(**self.mel_params)
        self.f0_extractor = build_f0_extractor(
            sr=extractor_init['sr'],
            hop_length=extractor_init['hop_length'],
            config=extractor_init['config'],
            verbose=extractor_init['verbose'],
        )
        self.requires_cuda_backend = getattr(self.f0_extractor, 'requires_cuda', False)
        self.f0_cache_suffix = f"_f0{self.f0_extractor.cache_identifier}.npy"
        self.f0_meta_suffix = self.f0_cache_suffix.replace('.npy', '.json')
        self.bad_F0 = int(self.f0_params.get('bad_f0_threshold', self.f0_extractor.bad_f0_threshold))

    def path_to_mel_and_label(self, path):
        metadata = self._get_audio_metadata(path)
        source_sr = metadata.get('sample_rate') or metadata.get('samplerate') or metadata.get('sr')
        total_frames = int(metadata.get('frames', 0) or 0)

        hop_length = int(self.mel_params['hop_length'])
        target_frames = int(self.max_mel_length)

        segment_frames = None
        start_frame = 0
        use_full_file = True

        if target_frames > 0 and source_sr and total_frames > 0:
            base_duration = (target_frames * hop_length) / float(self.sr)
            window_size = int(self.mel_params.get('win_length') or self.mel_params.get('n_fft', hop_length))
            pad_duration = max(window_size, hop_length) / float(self.sr)
            requested_duration = base_duration + pad_duration
            segment_frames = int(np.ceil(requested_duration * float(source_sr)))
            if segment_frames <= 0:
                segment_frames = None
            elif segment_frames < total_frames:
                max_start = max(0, total_frames - segment_frames)
                start_frame = random.randint(0, max_start) if max_start > 0 else 0
                use_full_file = False

        wave_tensor, wave_sr = self._load_tensor(path, start_frame=start_frame, num_frames=segment_frames)
        waveform = wave_tensor.numpy()
        if waveform.ndim > 1:
            waveform = np.mean(waveform, axis=-1)
        waveform = waveform.astype(np.float32)

        if wave_sr != self.sr:
            waveform = self._resample_waveform(waveform, wave_sr, self.sr)
            wave_sr = self.sr

        resampled_start_sample = 0
        if not use_full_file and source_sr:
            start_time = start_frame / float(source_sr)
            resampled_start_sample = int(round(start_time * self.sr))

        expected_frames = None
        if not use_full_file:
            expected_frames = int(np.ceil(len(waveform) / max(hop_length, 1))) + 2

        f0 = self._load_or_compute_f0(
            path,
            waveform,
            wave_sr,
            start_sample=resampled_start_sample,
            expected_frames=expected_frames,
            use_cache=True,
            write_cache=(use_full_file and not self.data_augmentation),
        )

        if self.data_augmentation:
            random_scale = 0.5 + 0.5 * np.random.random()
            waveform = random_scale * waveform

        cache_key = path if use_full_file else None
        allow_cache = (not self.data_augmentation) and use_full_file

        return self._build_training_example(
            waveform,
            sr=wave_sr,
            f0=f0,
            cache_key=cache_key,
            allow_cache=allow_cache,
        )


    def __getitem__(self, idx):
        if self.synthetic_enabled and idx >= self._base_length:
            return self._generate_synthetic_sample()

        total_items = len(self.data_list)
        if total_items == 0:
            raise IndexError("MelDataset is empty")

        attempts = 0
        while attempts < total_items:
            data_index = (idx + attempts) % total_items
            data = self.data_list[data_index]

            if data in self._invalid_paths:
                attempts += 1
                continue

            try:
                mel_tensor, f0, is_silence = self.path_to_mel_and_label(data)
            except (FileNotFoundError, LibsndfileError, RuntimeError, OSError, ValueError) as exc:
<<<<<<< HEAD
                self._mark_path_invalid(data, exc)
=======
                self._invalid_paths.add(data)
                message = f"[MelDataset] Skipping unreadable audio file: {data} ({exc})"
                logger.warning(message)
                if self.verbose:
                    print(message)
>>>>>>> 667ba8c2
                attempts += 1
                continue

            return mel_tensor, f0, is_silence

        raise RuntimeError("No valid audio files could be loaded from the dataset")
<<<<<<< HEAD

    def _mark_path_invalid(self, path, exc):
        if path in self._invalid_paths:
            return
        self._invalid_paths.add(path)
        message = f"[MelDataset] Skipping unreadable audio file: {path} ({exc})"
        logger.warning(message)
        if self.verbose:
            print(message)
=======
>>>>>>> 667ba8c2

    def _load_tensor(self, data, start_frame=None, num_frames=None):
        wave_path = data
        try:
            if start_frame is None and num_frames is None:
                wave, sr = sf.read(wave_path, dtype='float32')
            else:
                start = int(start_frame or 0)
                frames = -1 if num_frames is None else int(num_frames)
                with sf.SoundFile(wave_path, mode='r') as sound_file:
                    sr = sound_file.samplerate
                    if start:
                        sound_file.seek(start)
                    wave = sound_file.read(frames=frames, dtype='float32', always_2d=False)
        except (FileNotFoundError, LibsndfileError, RuntimeError, OSError, ValueError) as exc:
            raise RuntimeError(f"Failed to load audio file '{wave_path}': {exc}") from exc
        wave_tensor = torch.from_numpy(np.asarray(wave, dtype=np.float32)).float()
        return wave_tensor, sr

    def _get_audio_metadata(self, path):
        metadata = self._audio_metadata_cache.get(path)
        if metadata is not None:
            return metadata
        try:
            info = sf.info(path)
        except RuntimeError:
            info = None
        if info is None:
            metadata = {'frames': 0, 'sample_rate': None}
        else:
            metadata = {
                'frames': getattr(info, 'frames', 0),
                'sample_rate': getattr(info, 'samplerate', None),
                'channels': getattr(info, 'channels', None),
            }
        self._audio_metadata_cache[path] = metadata
        return metadata

    # ------------------------------------------------------------------
    # Synthetic data helpers
    def _initialise_synthetic_generators(self):
        config = self.synthetic_config
        ratio = float(config.get('ratio', 0.0))
        absolute_count = config.get('absolute_count')
        max_items = config.get('max_items')
        min_items = config.get('min_items', 0)

        if absolute_count is not None:
            self._synthetic_count = max(0, int(absolute_count))
        else:
            target = int(round(self._base_length * ratio))
            if ratio > 0 and target == 0 and self._base_length > 0:
                target = 1
            self._synthetic_count = max(0, target)

        if max_items is not None:
            self._synthetic_count = min(self._synthetic_count, int(max_items))
        if min_items:
            self._synthetic_count = max(self._synthetic_count, int(min_items))

        pitch_shift_cfg = config.get('pitch_shift', {}) or {}
        pitch_shift_enabled = pitch_shift_cfg.get('enabled', True)
        if pitch_shift_enabled:
            if librosa is None:
                if self.verbose:
                    print("[MelDataset] Pitch-shift augmentation disabled: librosa not available.")
            elif not self.data_list:
                if self.verbose:
                    print("[MelDataset] Pitch-shift augmentation disabled: no base samples available.")
            else:
                self._synthetic_generators.append('pitch_shift')
        self.synthetic_pitch_shift_config = pitch_shift_cfg

        world_cfg = config.get('world_vocoder', {}) or {}
        world_enabled = world_cfg.get('enabled', False)
        if world_enabled:
            try:
                self._world_synthesizer = WorldSynthesizer(
                    sample_rate=self.sr,
                    hop_length=self.mel_params['hop_length'],
                    fft_size=self.mel_params.get('n_fft', 1024),
                    config=world_cfg,
                    verbose=self.verbose,
                )
            except (ImportError, RuntimeError, ValueError) as exc:
                self._world_synthesizer = None
                if self.verbose:
                    print(f"[MelDataset] WORLD vocoder synthetic generation disabled: {exc}")
            else:
                self._synthetic_generators.append('world_vocoder')

        if not self._synthetic_generators or self._synthetic_count <= 0:
            self.synthetic_enabled = False
            self._synthetic_generators = []
            self._synthetic_count = 0
            if self.verbose:
                print("[MelDataset] Synthetic data disabled: no valid generators or count is zero.")

    def _generate_synthetic_sample(self):
        if not self._synthetic_generators:
            raise RuntimeError("Synthetic generation requested but no generators are available")

        generator_name = random.choice(self._synthetic_generators)
        if generator_name == 'pitch_shift':
            result = self._generate_pitch_shift_sample()
            if result is not None:
                return result
            # fall back to another generator if pitch shift failed
            remaining = [g for g in self._synthetic_generators if g != 'pitch_shift']
            if remaining:
                generator_name = random.choice(remaining)
            else:
                # as a last resort, try again with pitch shift to avoid crashing
                result = self._generate_pitch_shift_sample(force=True)
                if result is not None:
                    return result
                raise RuntimeError("Unable to produce synthetic pitch-shift sample")

        if generator_name == 'world_vocoder' and self._world_synthesizer is not None:
            waveform, f0 = self._world_synthesizer.generate()
            return self._build_training_example(
                waveform.astype(np.float32),
                sr=self.sr,
                f0=f0.astype(np.float32),
                cache_key=None,
                allow_cache=False,
            )

        if generator_name != 'pitch_shift':
            raise RuntimeError(f"Unknown synthetic generator '{generator_name}'")
        # final attempt for pitch shift
        result = self._generate_pitch_shift_sample(force=True)
        if result is None:
            raise RuntimeError("Failed to generate synthetic sample")
        return result

    def _generate_pitch_shift_sample(self, force=False):
        if librosa is None:
            return None

        cfg = self.synthetic_pitch_shift_config or {}
        semitone_choices = cfg.get('semitones') or [-4, -2, -1, 1, 2, 4]
        if not semitone_choices:
            return None

        max_attempts = max(1, int(cfg.get('max_attempts', 5)))
        min_voiced_fraction = float(cfg.get('min_voiced_fraction', 0.05))
        gain_db_range = cfg.get('gain_db_range', [-6.0, 3.0])
        if gain_db_range is None:
            gain_db_range = None
        elif isinstance(gain_db_range, (int, float)):
            gain_db_range = (float(gain_db_range), float(gain_db_range))
        else:
            gain_db_range = tuple(float(v) for v in gain_db_range)
        noise_db = cfg.get('noise_db', None)
        if noise_db is not None:
            noise_db = float(noise_db)
        keep_original_when_zero = bool(cfg.get('keep_zero_pitch', True))
        res_type = cfg.get('resample_type', 'kaiser_best')

        for attempt in range(max_attempts):
            available_paths = [p for p in self.data_list if p not in self._invalid_paths]
            if not available_paths:
                if force and attempt == max_attempts - 1:
                    raise RuntimeError("No valid audio files available for pitch shifting")
                return None

            base_path = random.choice(available_paths)
            try:
                wave_tensor, wave_sr = self._load_tensor(base_path)
            except RuntimeError as exc:
                self._mark_path_invalid(base_path, exc)
                continue
            waveform = wave_tensor.numpy()
            if waveform.ndim > 1:
                waveform = np.mean(waveform, axis=-1)
            waveform = waveform.astype(np.float32)
            if wave_sr != self.sr:
                waveform = self._resample_waveform(waveform, wave_sr, self.sr)
            base_f0 = self._load_or_compute_f0(base_path, waveform, self.sr)
            if base_f0.size == 0:
                if force and attempt == max_attempts - 1:
                    break
                continue
            voiced_fraction = float(np.count_nonzero(base_f0 > 0)) / max(1, base_f0.size)
            if voiced_fraction < min_voiced_fraction:
                if force and attempt == max_attempts - 1:
                    break
                continue

            semitone = random.choice(semitone_choices)
            if semitone == 0 and not force:
                if force and attempt == max_attempts - 1:
                    break
                continue

            try:
                shifted_waveform = librosa.effects.pitch_shift(
                    waveform,
                    sr=self.sr,
                    n_steps=float(semitone),
                    res_type=res_type,
                )
            except Exception:
                if force and attempt == max_attempts - 1:
                    raise
                continue

            ratio = float(2 ** (semitone / 12.0))
            shifted_f0 = base_f0.astype(np.float32) * ratio
            if keep_original_when_zero:
                shifted_f0[base_f0 == 0] = 0.0

            if gain_db_range is not None:
                low, high = gain_db_range
                if low > high:
                    low, high = high, low
                gain = 10.0 ** (random.uniform(low, high) / 20.0)
                shifted_waveform = shifted_waveform * gain

            if noise_db is not None:
                noise_gain = 10.0 ** (noise_db / 20.0)
                noise = np.random.normal(scale=noise_gain, size=shifted_waveform.shape)
                shifted_waveform = shifted_waveform + noise.astype(np.float32)

            return self._build_training_example(
                shifted_waveform.astype(np.float32),
                sr=self.sr,
                f0=shifted_f0,
                cache_key=None,
                allow_cache=False,
            )

        return None

    def _f0_cache_paths(self, path):
        data_path = path + self.f0_cache_suffix
        meta_path = path + self.f0_meta_suffix
        legacy_path = path + "_f0.npy"
        return data_path, meta_path, legacy_path

    def _load_or_compute_f0(self, path, waveform, sr, *, start_sample=0, expected_frames=None, use_cache=True, write_cache=True):
        cached_f0 = None
        if use_cache:
            cached_f0 = self._load_cached_f0(path)
            if cached_f0 is not None:
                if expected_frames is None:
                    return cached_f0
                hop = max(int(self.mel_params['hop_length']), 1)
                start_index = max(0, int(math.floor(start_sample / float(hop))))
                if start_index >= cached_f0.shape[0]:
                    return np.zeros((0,), dtype=np.float32)
                end_index = min(cached_f0.shape[0], start_index + int(expected_frames) + 4)
                return cached_f0[start_index:end_index]

        if self.verbose:
            active_backends = self.f0_extractor.describe_backends()
            backend_names = ', '.join(active_backends) if active_backends else 'none'
            print(f"[MelDataset] Computing F0 for {path} using backends: {backend_names}")

        try:
            result = self.f0_extractor.compute(waveform, sr=sr)
            f0 = np.asarray(result.f0, dtype=np.float32)
            backend_name = result.backend_name
            if self.verbose and backend_name:
                print(f"[MelDataset] Selected F0 backend '{backend_name}' for {path}")
        except BackendComputationError as exc:
            logger.warning("All configured F0 backends failed for %s: %s", path, exc)
            f0 = np.zeros((0,), dtype=np.float32)
            backend_name = ""
            if self.verbose:
                print(f"[MelDataset] F0 computation failed for {path}; using zeros")

        cache_entire = (
            use_cache and write_cache and self._cache_enabled and not self.data_augmentation
            and expected_frames is None and start_sample == 0
        )
        if cache_entire:
            self._save_f0_cache(path, f0, backend_name)

        return f0

    def _load_cached_f0(self, path):
        if not self._cache_enabled:
            return None

        data_path, meta_path, legacy_path = self._f0_cache_paths(path)

        if os.path.isfile(data_path):
            metadata = None
            if os.path.isfile(meta_path):
                try:
                    with open(meta_path, 'r', encoding='utf-8') as meta_file:
                        metadata = json.load(meta_file)
                except (OSError, json.JSONDecodeError):
                    self._remove_file_safely(meta_path)
                    metadata = None
            if metadata:
                expected = {
                    'cache_identifier': self.f0_extractor.cache_identifier,
                    'sample_rate': int(self.sr),
                    'hop_length': int(self.mel_params['hop_length']),
                }
                if all(metadata.get(key) == value for key, value in expected.items()):
                    try:
                        return np.load(data_path).astype(np.float32)
                    except (OSError, ValueError):
                        self._remove_file_safely(data_path)
                else:
                    self._remove_file_safely(data_path)
                    self._remove_file_safely(meta_path)
            else:
                self._remove_file_safely(data_path)

        if os.path.isfile(legacy_path):
            try:
                return np.load(legacy_path).astype(np.float32)
            except (OSError, ValueError):
                self._remove_file_safely(legacy_path)

        return None

    def _save_f0_cache(self, path, f0, backend_name):
        data_path, meta_path, _ = self._f0_cache_paths(path)
        try:
            np.save(data_path, np.asarray(f0, dtype=np.float32))
            metadata = {
                'cache_identifier': self.f0_extractor.cache_identifier,
                'backend': backend_name,
                'sample_rate': int(self.sr),
                'hop_length': int(self.mel_params['hop_length']),
            }
            with open(meta_path, 'w', encoding='utf-8') as meta_file:
                json.dump(metadata, meta_file, sort_keys=True)
        except OSError as exc:
            logger.warning("Failed to cache F0 for %s: %s", path, exc)

    @staticmethod
    def _resample_waveform(waveform, source_sr, target_sr):
        if source_sr == target_sr:
            return waveform
        tensor = torch.from_numpy(waveform).unsqueeze(0)
        resampled = torchaudio.functional.resample(tensor, source_sr, target_sr)
        return resampled.squeeze(0).cpu().numpy()

    def _build_training_example(self, waveform, sr, f0, cache_key=None, allow_cache=True):
        if waveform.ndim > 1:
            waveform = np.mean(waveform, axis=-1)
        waveform = waveform.astype(np.float32)
        if sr != self.sr:
            waveform = self._resample_waveform(waveform, sr, self.sr)
            sr = self.sr

        wave_tensor = torch.from_numpy(waveform).float()
        expected_metadata = None
        mel_tensor = None
        if cache_key is not None and allow_cache:
            expected_metadata = self._build_mel_metadata(wave_tensor, sr)
            mel_tensor = self._load_cached_mel(cache_key, expected_metadata)
        if mel_tensor is None:
            mel_tensor = self.to_melspec(wave_tensor)
            if cache_key is not None and allow_cache and self._cache_enabled:
                if expected_metadata is None:
                    expected_metadata = self._build_mel_metadata(wave_tensor, sr)
                self._save_mel_cache(cache_key, mel_tensor, expected_metadata)

        mel_tensor = (torch.log(1e-5 + mel_tensor) - self.mean) / self.std
        mel_length = mel_tensor.size(1)

        if f0 is None:
            f0 = np.zeros((mel_length,), dtype=np.float32)
        else:
            f0 = self.f0_extractor.align_length(f0, mel_length)
        f0_tensor = torch.from_numpy(f0).float()

        f0_zero = (f0_tensor == 0)

        #######################################
        # You may want your own silence labels here
        # The more accurate the label, the better the results
        is_silence = torch.zeros(f0_tensor.shape)
        is_silence[f0_zero] = 1
        #######################################

        if mel_length > self.max_mel_length:
            random_start = np.random.randint(0, mel_length - self.max_mel_length)
            mel_tensor = mel_tensor[:, random_start:random_start + self.max_mel_length]
            f0_tensor = f0_tensor[random_start:random_start + self.max_mel_length]
            is_silence = is_silence[random_start:random_start + self.max_mel_length]

        if torch.any(torch.isnan(f0_tensor)):  # failed
            f0_tensor[torch.isnan(f0_tensor)] = self.zero_value  # replace nan value with 0

        return mel_tensor, f0_tensor, is_silence

    def _build_mel_metadata(self, wave_tensor, wave_sr):
        num_samples = int(wave_tensor.shape[0]) if wave_tensor.ndim > 0 else int(wave_tensor.numel())
        num_channels = int(wave_tensor.shape[1]) if wave_tensor.ndim > 1 else 1

        def _serialize(value):
            if isinstance(value, np.ndarray):
                return value.tolist()
            if isinstance(value, (np.generic,)):
                return value.item()
            if isinstance(value, torch.Tensor):
                value = value.detach().cpu()
                return value.item() if value.numel() == 1 else value.tolist()
            return value

        serialized_params = {k: _serialize(v) for k, v in self.mel_params.items()}

        return {
            "audio_sample_rate": int(wave_sr),
            "audio_num_samples": num_samples,
            "audio_num_channels": num_channels,
            "dataset_sample_rate": int(self.sr),
            "mel_params": serialized_params,
        }

    def _mel_cache_paths(self, path):
        return path + self._mel_cache_suffix, path + self._mel_meta_suffix

    def _load_cached_mel(self, path, expected_metadata):
        if not self._cache_enabled or self.data_augmentation:
            return None

        mel_cache_path, meta_cache_path = self._mel_cache_paths(path)

        if not os.path.isfile(mel_cache_path):
            # no cached mel available
            # remove stray metadata file if present to avoid stale comparisons later
            if os.path.isfile(meta_cache_path) and not self._mel_cache_invalidated:
                self._invalidate_mel_cache(meta_cache_path, reason="metadata_without_mel")
            return None

        if not os.path.isfile(meta_cache_path):
            # stale cache without metadata; invalidate the entire cache once
            self._invalidate_mel_cache(meta_cache_path, reason="missing_metadata")
            return None

        try:
            with open(meta_cache_path, "r", encoding="utf-8") as meta_file:
                cached_metadata = json.load(meta_file)
        except (OSError, json.JSONDecodeError):
            self._invalidate_mel_cache(meta_cache_path, reason="unreadable_metadata")
            return None

        if cached_metadata != expected_metadata:
            self._invalidate_mel_cache(meta_cache_path, reason="metadata_mismatch")
            return None

        try:
            mel_numpy = np.load(mel_cache_path)
        except (OSError, ValueError):
            self._invalidate_mel_cache(mel_cache_path, reason="unreadable_cache")
            return None

        return torch.from_numpy(mel_numpy)

    def _invalidate_mel_cache(self, reference_path, reason="unknown"):
        if self._mel_cache_invalidated:
            # ensure the reference file is removed even on subsequent calls
            self._remove_file_safely(reference_path)
            return

        self._mel_cache_invalidated = True
        if self.verbose:
            print(f"[MelDataset] Mel cache invalidation triggered ({reason}). Clearing cached spectrograms...")
        logger.info("Mel cache invalidation triggered (%s). Clearing cached spectrograms.", reason)

        for audio_path in self.data_list:
            mel_cache_path, meta_cache_path = self._mel_cache_paths(audio_path)
            f0_cache_path, f0_meta_path, legacy_path = self._f0_cache_paths(audio_path)
            self._remove_file_safely(mel_cache_path)
            self._remove_file_safely(meta_cache_path)
            self._remove_file_safely(f0_cache_path)
            self._remove_file_safely(f0_meta_path)
            self._remove_file_safely(legacy_path)
            for extra_path in glob.glob(audio_path + "_f0*.npy"):
                if extra_path not in {f0_cache_path, legacy_path}:
                    self._remove_file_safely(extra_path)
            for extra_meta in glob.glob(audio_path + "_f0*.json"):
                if extra_meta != f0_meta_path:
                    self._remove_file_safely(extra_meta)

    @staticmethod
    def _remove_file_safely(path):
        if not path:
            return
        try:
            os.remove(path)
        except FileNotFoundError:
            pass
        except OSError as exc:
            logger.warning("Failed to remove cache file %s: %s", path, exc)

    def _save_mel_cache(self, path, mel_tensor, metadata):
        mel_cache_path, meta_cache_path = self._mel_cache_paths(path)
        mel_numpy = mel_tensor.detach().cpu().numpy()
        try:
            np.save(mel_cache_path, mel_numpy)
            with open(meta_cache_path, "w", encoding="utf-8") as meta_file:
                json.dump(metadata, meta_file, sort_keys=True)
        except OSError as exc:
            logger.warning("Failed to save mel cache for %s: %s", path, exc)

class Collater(object):
    """
    Args:
      adaptive_batch_size (bool): if true, decrease batch size when long data comes.
    """

    def __init__(self, return_wave=False):
        self.text_pad_index = 0
        self.return_wave = return_wave
        self.min_mel_length = 192
        self.max_mel_length = 192
        self.mel_length_step = 16
        self.latent_dim = 16

    def __call__(self, batch):
        # batch[0] = wave, mel, text, f0, speakerid
        batch_size = len(batch)
        nmels = batch[0][0].size(0)
        mels = torch.zeros((batch_size, nmels, self.max_mel_length)).float()
        f0s = torch.zeros((batch_size, self.max_mel_length)).float()
        is_silences = torch.zeros((batch_size, self.max_mel_length)).float()

        for bid, (mel, f0, is_silence) in enumerate(batch):
            mel_size = mel.size(1)
            mels[bid, :, :mel_size] = mel
            f0s[bid, :mel_size] = f0
            is_silences[bid, :mel_size] = is_silence

        if self.max_mel_length > self.min_mel_length:
            random_slice = np.random.randint(
                self.min_mel_length//self.mel_length_step,
                1+self.max_mel_length//self.mel_length_step) * self.mel_length_step + self.min_mel_length
            mels = mels[:, :, :random_slice]
            f0 = f0[:, :random_slice]

        mels = mels.unsqueeze(1)
        return mels, f0s, is_silences


def build_dataloader(path_list,
                     validation=False,
                     batch_size=4,
                     num_workers=1,
                     device='cpu',
                     collate_config=None,
                     dataset_config=None):

    dataset_config = dict(dataset_config or {})
    dataloader_options = dataset_config.pop('dataloader', {}) or {}

    dataset = MelDataset(path_list, validation=validation, **dataset_config)
    collate_fn = Collater(**(collate_config or {}))

    loader_kwargs = dict(
        batch_size=batch_size,
        shuffle=(not validation),
        num_workers=num_workers,
        drop_last=(not validation),
        collate_fn=collate_fn,
        pin_memory=(device != 'cpu'),
    )

    start_method = dataloader_options.get('start_method')
    if start_method is None and num_workers > 0 and dataset.requires_cuda_backend:
        start_method = 'spawn'
        if dataset.verbose:
            print("[MelDataset] Using 'spawn' multiprocessing context for CUDA-enabled F0 backends.")

    if start_method:
        try:
            multiprocessing_context = torch.multiprocessing.get_context(start_method)
        except RuntimeError as exc:
            raise RuntimeError(f"Invalid DataLoader start method '{start_method}': {exc}") from exc
        loader_kwargs['multiprocessing_context'] = multiprocessing_context

    persistent_workers = dataloader_options.get('persistent_workers')
    if persistent_workers is not None and num_workers > 0:
        loader_kwargs['persistent_workers'] = bool(persistent_workers)

    prefetch_factor = dataloader_options.get('prefetch_factor')
    if prefetch_factor is not None and num_workers > 0:
        loader_kwargs['prefetch_factor'] = int(prefetch_factor)

    data_loader = DataLoader(dataset, **loader_kwargs)

    return data_loader<|MERGE_RESOLUTION|>--- conflicted
+++ resolved
@@ -265,22 +265,6 @@
             try:
                 mel_tensor, f0, is_silence = self.path_to_mel_and_label(data)
             except (FileNotFoundError, LibsndfileError, RuntimeError, OSError, ValueError) as exc:
-<<<<<<< HEAD
-                self._mark_path_invalid(data, exc)
-=======
-                self._invalid_paths.add(data)
-                message = f"[MelDataset] Skipping unreadable audio file: {data} ({exc})"
-                logger.warning(message)
-                if self.verbose:
-                    print(message)
->>>>>>> 667ba8c2
-                attempts += 1
-                continue
-
-            return mel_tensor, f0, is_silence
-
-        raise RuntimeError("No valid audio files could be loaded from the dataset")
-<<<<<<< HEAD
 
     def _mark_path_invalid(self, path, exc):
         if path in self._invalid_paths:
@@ -290,8 +274,6 @@
         logger.warning(message)
         if self.verbose:
             print(message)
-=======
->>>>>>> 667ba8c2
 
     def _load_tensor(self, data, start_frame=None, num_frames=None):
         wave_path = data
